name: starcoder-ft
workspace: Synopsys
project: starcoder
debug: true
data:
  pachyderm:
    branch: 
    host: 
    port: 
    previous_commit: 
    project: 
    repo: 
<<<<<<< HEAD
    token: 
=======
    token: null
>>>>>>> bb5a96f6
environment:
  environment_variables:
    - NCCL_DEBUG=WARN
    - https_proxy=
    - http_proxy=
<<<<<<< HEAD
    - NCCL_DEBUG=WARN
    - DET_MASTER_CERT_FILE=noverify
=======
>>>>>>> bb5a96f6
  image:
    cuda: vmtyler/llm-codegen-ft:1.0
resources:
<<<<<<< HEAD
  slots_per_trial: 1
  resource_pool: gpu-pool
=======
  slots_per_trial: 8
  resource_pool: A100
>>>>>>> bb5a96f6
searcher:
  name: single
  max_length:
    batches: 1000
  metric: eval_loss
hyperparameters:
  training_arguments:
    learning_rate: .00001
entrypoint: >-
  python -m determined.launch.torch_distributed
  python finetune-mlde.py
  --model_path "/tmp/model"
  --dataset_name
  "/tmp"
  --split
  "train"
  --size_valid_set
  "10000"
  --streaming
  --seq_length
  "2048"
  --max_steps
  "1000"
  --batch_size
  "1"
  --input_column_name
  "question"
  --output_column_name
  "response"
  --gradient_accumulation_steps
  "16"
  --lr_scheduler_type
  "cosine"
  --num_warmup_steps
  1
  --weight_decay
  0.05
  --output_dir
  "./outputdir"
  --log_freq
  20
  --save_freq
  20
  --eval_freq
  20
max_restarts: 3<|MERGE_RESOLUTION|>--- conflicted
+++ resolved
@@ -10,31 +10,18 @@
     previous_commit: 
     project: 
     repo: 
-<<<<<<< HEAD
     token: 
-=======
-    token: null
->>>>>>> bb5a96f6
 environment:
   environment_variables:
     - NCCL_DEBUG=WARN
     - https_proxy=
     - http_proxy=
-<<<<<<< HEAD
-    - NCCL_DEBUG=WARN
     - DET_MASTER_CERT_FILE=noverify
-=======
->>>>>>> bb5a96f6
   image:
     cuda: vmtyler/llm-codegen-ft:1.0
 resources:
-<<<<<<< HEAD
-  slots_per_trial: 1
+  slots_per_trial: 8
   resource_pool: gpu-pool
-=======
-  slots_per_trial: 8
-  resource_pool: A100
->>>>>>> bb5a96f6
 searcher:
   name: single
   max_length:
